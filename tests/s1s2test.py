# This Source Code Form is subject to the terms of the Mozilla Public
# License, v. 2.0. If a copy of the MPL was not distributed with this file,
# You can obtain one at http://mozilla.org/MPL/2.0/.

import re
import os
import threading
import androidutils
import ConfigParser
import json
import urllib2
from time import sleep
from phonetest import PhoneTest
from devicemanagerSUT import DeviceManagerSUT
from mozprofile import FirefoxProfile

class S1S2Test(PhoneTest):

    def __init__(self, phone_cfg, config_file=None, status_cb=None):
        PhoneTest.__init__(self, phone_cfg, config_file, status_cb)

    def runjob(self, job):
        if 'buildurl' not in job or 'androidprocname' not in job or \
                'revision' not in job or 'blddate' not in job or \
                'bldtype' not in job or 'version' not in job:
            self.logger.error('Invalid job configuration: %s' % job)
            raise NameError('ERROR: Invalid job configuration: %s' % job)

        if not androidutils.install_build_adb(phoneid=self.phone_cfg['phoneid'],
                                              url=job['buildurl'],
                                              procname=job['androidprocname'],
                                              serial=self.phone_cfg['serial']):
            return

        # Read our config file which gives us our number of
        # iterations and urls that we will be testing
        self.prepare_phone(job)

        self.dm = DeviceManagerSUT(self.phone_cfg['ip'],
                                   self.phone_cfg['sutcmdport'])

        intent = job['androidprocname'] + '/.App'

        for testname,url in self._urls.iteritems():
            self.logger.info('%s: Running test %s for %s iterations' %
                             (self.phone_cfg['phoneid'], testname,
                              self._iterations))
            for i in range(self._iterations):
<<<<<<< HEAD
                # Set status
                self.set_status(msg='Run %s for url %s' % (i,url))

                # Clear logcat
                androidutils.run_adb('logcat', ['-c'], self.phone_cfg['serial'])

                # Get start time
                try:
                    starttime = self.dm.getInfo('uptimemillis')['uptimemillis'][0]
                except IndexError:
                    starttime = 0

                # Run test
                self.run_fennec_with_profile(intent, url)
=======
                success = False
                attempt = 0
                while not success and attempt < 3:
                    # Set status
                    self.set_status(msg='Run %s,attempt %s for url %s' %
                            (i, attempt, url))

                    # Clear logcat
                    androidutils.run_adb('logcat', ['-c'], self.phone_cfg['serial'])

                    # Get start time
                    try:
                        starttime = self.dm.getInfo('uptimemillis')['uptimemillis'][0]
                    except IndexError:
                        starttime = 0

                    # Run test
                    androidutils.run_adb('shell',
                                     ['sh', '/mnt/sdcard/s1test/runbrowser.sh', intent,
                                      url], self.phone_cfg['serial'])
>>>>>>> 9d61ec53

                    # Let browser stabilize - this was 5s but that wasn't long
                    # enough for the device to stabilize on slow devices
                    sleep(10)

                    # Get results
                    throbberstart, throbberstop, drawtime = self.analyze_logcat()

                    # Ensure we succeeded - no 0's reported
                    if (throbberstart and
                        throbberstop and
                        drawtime and
                        starttime):
                        success = True
                    else:
                        attempt = attempt + 1

                # Publish results
                self.publish_results(starttime=int(starttime),
                                     tstrt=throbberstart,
                                     tstop=throbberstop,
                                     drawing=drawtime,
                                     job=job,
                                     testname=testname)
                androidutils.kill_proc_sut(self.phone_cfg['ip'],
                                           self.phone_cfg['sutcmdport'],
                                           job['androidprocname'])
                self.remove_sessionstore_files()

    def prepare_phone(self, job):
        prefs = { 'browser.firstrun.show.localepicker': False,
                  'browser.sessionstore.resume_from_crash': False,
                  'browser.firstrun.show.uidiscovery': False,
                  'shell.checkDefaultClient': False,
                  'browser.warnOnQuit': False,
                  'browser.EULA.override': True,
                  'toolkit.telemetry.prompted': 2 }
        profile = FirefoxProfile(preferences=prefs)
        self.install_profile(profile)
        androidutils.run_adb('shell', ['mkdir', '/mnt/sdcard/s1test'],
                             self.phone_cfg['serial'])

        testroot = '/mnt/sdcard/s1test'
        
        if not os.path.exists(self.config_file):
            self.logger.error('Cannot find config file: %s' % self.config_file)
            raise NameError('Cannot find config file: %s' % self.config_file)
        
        cfg = ConfigParser.RawConfigParser()
        cfg.read(self.config_file)
        
        # Map URLS - {urlname: url} - urlname serves as testname
        self._urls = {}
        for u in cfg.items('urls'):
            self._urls[u[0]] = u[1]

        # Move the local html files in htmlfiles onto the phone's sdcard
        # Copy our HTML files for local use into place
        # TODO: Handle errors       
        for h in cfg.items('htmlfiles'):
            androidutils.run_adb('push', [h[1], testroot + '/%s' % 
                                          os.path.basename(h[1])],
                                 self.phone_cfg['serial'])
        
        self._iterations = cfg.getint('settings', 'iterations')
        self._resulturl = cfg.get('settings', 'resulturl')
 
    def analyze_logcat(self):
        buf = androidutils.run_adb('logcat', ['-d'], self.phone_cfg['serial'])
        buf = buf.split('\r\n')
        throbberstartRE = re.compile('.*Throbber start$')
        throbberstopRE = re.compile('.*Throbber stop$')
        endDrawingRE = re.compile('.*endDrawing$')
        throbstart = 0
        throbstop = 0
        enddraw = 0

        for line in buf:
            line = line.strip()
            if throbberstartRE.match(line):
                throbstart = line.split(' ')[-4]
            elif throbberstopRE.match(line):
                throbstop = line.split(' ')[-4]
            elif endDrawingRE.match(line):
                enddraw = line.split(' ')[-3]
        return (int(throbstart), int(throbstop), int(enddraw))

    def publish_results(self, starttime=0, tstrt=0, tstop=0, drawing=0, job=None, testname = ''):
        msg = 'Start Time: %s Throbber Start: %s Throbber Stop: %s EndDraw: %s' % (starttime, tstrt, tstop, drawing)
        print 'RESULTS %s:%s' % (self.phone_cfg['phoneid'], msg)
        self.logger.info('RESULTS: %s:%s' % (self.phone_cfg['phoneid'], msg))
        
        # Create JSON to send to webserver
        resultdata = {}
        resultdata['phoneid'] = self.phone_cfg['phoneid']
        resultdata['testname'] = testname
        resultdata['starttime'] = starttime
        resultdata['throbberstart'] = tstrt
        resultdata['throbberstop'] = tstop
        resultdata['enddrawing'] = drawing
        resultdata['blddate'] = job['blddate']
        
        resultdata['revision'] = job['revision']
        resultdata['productname'] = job['androidprocname']
        resultdata['productversion'] = job['version']
        resultdata['osver'] = self.phone_cfg['osver']
        resultdata['bldtype'] = job['bldtype']
        resultdata['machineid'] = self.phone_cfg['machinetype']
        
        # Upload
        result = json.dumps({'data': resultdata})
        req = urllib2.Request(self._resulturl, result,
                              {'Content-Type': 'application/json'})
        try:
            f = urllib2.urlopen(req)
        except urllib2.URLError, e:
            self.logger.error('Could not send results to server: %s' %
                              e.reason.strerror)
        else:
            f.read()
            f.close()<|MERGE_RESOLUTION|>--- conflicted
+++ resolved
@@ -46,22 +46,6 @@
                              (self.phone_cfg['phoneid'], testname,
                               self._iterations))
             for i in range(self._iterations):
-<<<<<<< HEAD
-                # Set status
-                self.set_status(msg='Run %s for url %s' % (i,url))
-
-                # Clear logcat
-                androidutils.run_adb('logcat', ['-c'], self.phone_cfg['serial'])
-
-                # Get start time
-                try:
-                    starttime = self.dm.getInfo('uptimemillis')['uptimemillis'][0]
-                except IndexError:
-                    starttime = 0
-
-                # Run test
-                self.run_fennec_with_profile(intent, url)
-=======
                 success = False
                 attempt = 0
                 while not success and attempt < 3:
@@ -79,10 +63,7 @@
                         starttime = 0
 
                     # Run test
-                    androidutils.run_adb('shell',
-                                     ['sh', '/mnt/sdcard/s1test/runbrowser.sh', intent,
-                                      url], self.phone_cfg['serial'])
->>>>>>> 9d61ec53
+                    self.run_fennec_with_profile(intent, url)
 
                     # Let browser stabilize - this was 5s but that wasn't long
                     # enough for the device to stabilize on slow devices
